--- conflicted
+++ resolved
@@ -19,11 +19,8 @@
 from tlslite.messages import ServerHello, ClientHello, ServerKeyExchange,\
         CertificateRequest, ClientKeyExchange
 from tlslite.constants import CipherSuite, CertificateType, AlertDescription, \
-<<<<<<< HEAD
-        HashAlgorithm, SignatureAlgorithm, GroupName, ECCurveType
-=======
-        HashAlgorithm, SignatureAlgorithm, GroupName, SignatureScheme
->>>>>>> 4fbc4427
+        HashAlgorithm, SignatureAlgorithm, GroupName, ECCurveType, \
+        SignatureScheme
 from tlslite.errors import TLSLocalAlert, TLSIllegalParameterException, \
         TLSDecryptionFailed, TLSInsufficientSecurity, TLSUnknownPSKIdentity, \
         TLSInternalError
